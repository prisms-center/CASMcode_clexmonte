--- conflicted
+++ resolved
@@ -434,35 +434,24 @@
   log.indent() << "Setting event data ... DONE" << std::endl << std::endl;
 
   // Construct EventDataSummary
-<<<<<<< HEAD
   if (this->print_event_data_summary) {
-    std::cout << "Generating event data summary ... " << std::endl;
+    log.indent() << "Generating event data summary ... " << std::endl;
     MonteEventData monte_event_data(this->event_data, nullptr);
     double energy_bin_width = 0.1;
     double freq_bin_width = 0.1;
     double rate_bin_width = 0.1;
-=======
-  log.indent() << "Generating event data summary ... " << std::endl;
-  MonteEventData monte_event_data(this->event_data, nullptr);
-  double energy_bin_width = 0.1;
-  double freq_bin_width = 0.1;
-  double rate_bin_width = 0.1;
-
-  EventDataSummary event_data_summary(this->state_data, monte_event_data,
-                                      energy_bin_width, freq_bin_width,
-                                      rate_bin_width);
-  log.indent() << "Generating event data summary ... DONE" << std::endl
-               << std::endl;
-  log.end_section();
-  print<Log::standard>(log, event_data_summary);
->>>>>>> d3c11174
 
     EventDataSummary event_data_summary(this->state_data, monte_event_data,
                                         energy_bin_width, freq_bin_width,
                                         rate_bin_width);
-    std::cout << "Generating event data summary ... DONE" << std::endl
-              << std::endl;
-    print(std::cout, event_data_summary);
+    log.indent() << "Generating event data summary ... DONE" << std::endl
+                 << std::endl;
+    log.end_section();
+    print<Log::standard>(log, event_data_summary);
+
+    if (event_data_summary.n_events_allowed == 0) {
+      throw std::runtime_error("Error: Cannot run. No allowed events.");
+    }
   }
 
   //  if (event_data_summary.n_events_allowed == 0) {
